--- conflicted
+++ resolved
@@ -48,24 +48,6 @@
  */
 function calculateForest(formData) {
     try {
-        console.log('Starting forest calculation...');
-        
-<<<<<<< HEAD
-=======
-        // Validate form data
-        if (!formData || typeof formData !== 'object') {
-            throw new Error('Invalid form data provided');
-        }
-
-        // Ensure required numeric fields exist and are valid numbers
-        const requiredNumericFields = ['area', 'projectCost', 'carbonPrice'];
-        for (const field of requiredNumericFields) {
-            if (formData[field] === undefined || formData[field] === null || isNaN(Number(formData[field]))) {
-                throw new Error(`${field} is required and must be a valid number`);
-            }
-        }
-        
->>>>>>> 51acb52b
         // Ensure event system is initialized
         if (!window.forestCalcs || !window.forestCalcs.eventSystem) {
             console.error('Forest event system not initialized');
@@ -84,19 +66,9 @@
         } else {
             results = window.forestCalcs.calculateSequestration(formData);
         }
-<<<<<<< HEAD
-=======
-
-        // Validate calculation results
-        if (!results || !results.summary || typeof results.summary.totalCO2e === 'undefined') {
-            throw new Error('Invalid calculation results');
-        }
-
->>>>>>> 51acb52b
-        console.log('Calculation completed, results:', results);
         
-        // Store results in global variable
-        window.appGlobals.lastForestResults = results;
+        // Store results
+        lastResults = results;
         
         // Calculate cost analysis
         const costAnalysis = window.forestCalcs.calculateForestCostAnalysis(
@@ -105,15 +77,17 @@
             results
         );
 
-        // Trigger results event - this will update the UI through the event system
-        console.log('Triggering results event...');
-        window.forestCalcs.eventSystem.onResults(results);
+        // --- DEBUGGING START ---
+        console.log('Calculation results:', results);
+        // --- DEBUGGING END ---
+
+        // Trigger results event for UI update with defensive check
+        if (window.forestCalcs && window.forestCalcs.eventSystem) {
+            window.forestCalcs.eventSystem.onResults(results);
+        } else {
+            console.error('Forest event system not initialized');
+        }
         
-        // Directly display results as backup
-        if (window.forestDOM && window.forestDOM.displayResults) {
-            window.forestDOM.displayResults(results);
-        }
-
         // Update cost analysis
         if (window.forestDOM) {
             window.forestDOM.updateCostAnalysis(costAnalysis);
